--- conflicted
+++ resolved
@@ -403,11 +403,7 @@
         new_x_right = min(width, int(action.split(':')[3]))
         new_y_bottom = min(height, int(action.split(':')[4]))
 
-<<<<<<< HEAD
-    # 1. initialize bboxes_to_edit_dict
-=======
     # 1. initialize bboxes_to_edit_dict 
->>>>>>> c69786a5
     #    (we use a dict since a single label can be associated with multiple ones in videos)
     bboxes_to_edit_dict = {}
     current_img_path = IMAGE_PATH_LIST[img_index]
